from __future__ import absolute_import
import theano
import theano.tensor as T
import numpy as np

from .utils.theano_utils import shared_zeros, shared_scalar
from six.moves import zip

def clip_norm(g, c, n):
    if c > 0:
        g = T.switch(T.ge(n, c), g*c/n, g)
    return g

class Optimizer(object):
    def get_updates(self, params, grads):
        raise NotImplementedError

<<<<<<< HEAD
    def get_gradients(self, cost, params):
=======
    def get_gradients(self, cost, params, regularizers):
        # for layer in layers:
        #     if hasattr(layer, 'target') and layer.target > 0:
        #         avg_act = T.mean(layer.output(train=True), axis=0)
        #         kl_div = layer.beta*kl_divergence(layer.target, avg_act)
        #         cost = cost + T.sum(kl_div)

>>>>>>> 3b2acf76
        grads = T.grad(cost, params)

        if hasattr(self, 'clipnorm') and self.clipnorm > 0:
            norm = T.sqrt(sum([T.sum(g**2) for g in grads]))
            grads = [clip_norm(g, c, norm) for g in grads]

        new_grads = []
<<<<<<< HEAD
        for p, g in zip(params, grads):
            if hasattr(self, 'l1') and self.l1 > 0:
                g += T.sgn(p) * self.l1
=======
        for p, g, r in zip(params, grads, regularizers):
            g = r(g, p)
            new_grads.append(g)
>>>>>>> 3b2acf76

            if hasattr(self, 'l2') and self.l2 > 0:
                g += p * self.l2

<<<<<<< HEAD
            if hasattr(self, 'maxnorm') and self.maxnorm > 0:
                norms = T.sqrt(T.sum(T.sqr(p), axis=0))
                desired = T.clip(norms, 0, self.maxnorm)
                p = p * (desired / (1e-7 + norms))

            new_grads.append(g)
        return new_grads

=======
>>>>>>> 3b2acf76

class SGD(Optimizer):

    def __init__(self, lr=0.01, momentum=0., decay=0., nesterov=False, *args, **kwargs):
        self.__dict__.update(locals())
        self.iterations = shared_scalar(0)

<<<<<<< HEAD
    def get_updates(self, params, cost):
        grads = self.get_gradients(cost, params)
=======
    def get_updates(self, params, regularizers, constraints, cost):
        grads = self.get_gradients(cost, params, regularizers)
>>>>>>> 3b2acf76
        lr = self.lr * (1.0 / (1.0 + self.decay * self.iterations))
        updates = [(self.iterations, self.iterations+1.)]

        for p, g in zip(params, grads):
            m = shared_zeros(p.get_value().shape) # momentum
            v = self.momentum * m - lr * g # velocity
            updates.append((m, v)) 

            if self.nesterov:
                new_p = p + self.momentum * v - lr * g
            else:
                new_p = p + v
<<<<<<< HEAD
            updates.append((p, new_p))
=======

            updates.append((p, c(new_p))) # apply constraints
>>>>>>> 3b2acf76
        return updates


class RMSprop(Optimizer):

    def __init__(self, lr=0.001, rho=0.9, epsilon=1e-6, *args, **kwargs):
        self.__dict__.update(locals())

<<<<<<< HEAD
    def get_updates(self, params, cost):
        grads = self.get_gradients(cost, params)
=======
    def get_updates(self, params, regularizers, constraints, cost):
        grads = self.get_gradients(cost, params, regularizers)
>>>>>>> 3b2acf76
        accumulators = [shared_zeros(p.get_value().shape) for p in params]
        updates = []

        for p, g, a in zip(params, grads, accumulators):
            new_a = self.rho * a + (1 - self.rho) * g ** 2 # update accumulator
            updates.append((a, new_a))

            new_p = p - self.lr * g / T.sqrt(new_a + self.epsilon)
<<<<<<< HEAD
            updates.append((p, new_p))
=======
            updates.append((p, c(new_p))) # apply constraints
            
>>>>>>> 3b2acf76
        return updates


class Adagrad(Optimizer):

    def __init__(self, lr=0.01, epsilon=1e-6, *args, **kwargs):
        self.__dict__.update(locals())

<<<<<<< HEAD
    def get_updates(self, params, cost):
        grads = self.get_gradients(cost, params)
=======
    def get_updates(self, params, regularizers, constraints, cost):
        grads = self.get_gradients(cost, params, regularizers)
>>>>>>> 3b2acf76
        accumulators = [shared_zeros(p.get_value().shape) for p in params]
        updates = []

        for p, g, a in zip(params, grads, accumulators):
            new_a = a + g ** 2 # update accumulator
            updates.append((a, new_a))

            new_p = p - self.lr * g / T.sqrt(new_a + self.epsilon)
<<<<<<< HEAD
            updates.append((p, new_p))
=======
            updates.append((p, c(new_p))) # apply constraints
>>>>>>> 3b2acf76
        return updates


class Adadelta(Optimizer):
    '''
        Reference: http://arxiv.org/abs/1212.5701
    '''
    def __init__(self, lr=1.0, rho=0.95, epsilon=1e-6, *args, **kwargs):
        self.__dict__.update(locals())

<<<<<<< HEAD
    def get_updates(self, params, cost):
        grads = self.get_gradients(cost, params)
=======
    def get_updates(self, params, regularizers, constraints, cost):
        grads = self.get_gradients(cost, params, regularizers)
>>>>>>> 3b2acf76
        accumulators = [shared_zeros(p.get_value().shape) for p in params]
        delta_accumulators = [shared_zeros(p.get_value().shape) for p in params]
        updates = []

        for p, g, a, d_a in zip(params, grads, accumulators, delta_accumulators):
            new_a = self.rho * a + (1 - self.rho) * g ** 2 # update accumulator
            updates.append((a, new_a))

            # use the new accumulator and the *old* delta_accumulator
            update = g * T.sqrt(d_a + self.epsilon) / T.sqrt(new_a + self.epsilon)

            new_p = p - self.lr * update
<<<<<<< HEAD
            updates.append((p, new_p))
=======
            updates.append((p, c(new_p))) # apply constraints
>>>>>>> 3b2acf76

            # update delta_accumulator
            new_d_a = self.rho * d_a + (1 - self.rho) * update ** 2
            updates.append((d_a, new_d_a))
        return updates


class Adam(Optimizer):
    '''
        Reference: http://arxiv.org/abs/1412.6980
        Default parameters follow those provided in the original paper
        lambda is renamed kappa.
    '''
    def __init__(self, lr=0.001, beta_1=0.9, beta_2=0.999, epsilon=1e-8, kappa=1-1e-8, *args, **kwargs):
        self.__dict__.update(locals())
        self.iterations = shared_scalar(0)

<<<<<<< HEAD
    def get_updates(self, params, cost):
        grads = self.get_gradients(cost, params)
=======
    def get_updates(self, params, regularizers, constraints, cost):
        grads = self.get_gradients(cost, params, regularizers)
>>>>>>> 3b2acf76
        updates = [(self.iterations, self.iterations+1.)]

        i = self.iterations
        beta_1_t = self.beta_1 * (self.kappa**i)

        # the update below seems missing from the paper, but is obviously required
        beta_2_t = self.beta_2 * (self.kappa**i) 

        for p, g in zip(params, grads):
            m = theano.shared(p.get_value() * 0.) # zero init of moment
            v = theano.shared(p.get_value() * 0.) # zero init of velocity

            m_t = (beta_1_t * m) + (1 - beta_1_t) * g
            v_t = (beta_2_t * v) + (1 - beta_2_t) * (g**2)

            m_b_t = m_t / (1 - beta_1_t)
            v_b_t = v_t / (1 - beta_2_t)

            p_t = p - self.lr * m_b_t / (T.sqrt(v_b_t) + self.epsilon)

            updates.append((m, m_t))
            updates.append((v, v_t))
<<<<<<< HEAD
            updates.append((p, p_t))
=======
            updates.append((p, c(p_t))) # apply constraints
>>>>>>> 3b2acf76
        return updates

# aliases
sgd = SGD
rmsprop = RMSprop
adagrad = Adagrad
adadelta = Adadelta
adam = Adam

from .utils.generic_utils import get_from_module
def get(identifier):
    return get_from_module(identifier, globals(), 'optimizer', instantiate=True)<|MERGE_RESOLUTION|>--- conflicted
+++ resolved
@@ -15,17 +15,8 @@
     def get_updates(self, params, grads):
         raise NotImplementedError
 
-<<<<<<< HEAD
-    def get_gradients(self, cost, params):
-=======
     def get_gradients(self, cost, params, regularizers):
-        # for layer in layers:
-        #     if hasattr(layer, 'target') and layer.target > 0:
-        #         avg_act = T.mean(layer.output(train=True), axis=0)
-        #         kl_div = layer.beta*kl_divergence(layer.target, avg_act)
-        #         cost = cost + T.sum(kl_div)
 
->>>>>>> 3b2acf76
         grads = T.grad(cost, params)
 
         if hasattr(self, 'clipnorm') and self.clipnorm > 0:
@@ -33,30 +24,12 @@
             grads = [clip_norm(g, c, norm) for g in grads]
 
         new_grads = []
-<<<<<<< HEAD
-        for p, g in zip(params, grads):
-            if hasattr(self, 'l1') and self.l1 > 0:
-                g += T.sgn(p) * self.l1
-=======
         for p, g, r in zip(params, grads, regularizers):
             g = r(g, p)
             new_grads.append(g)
->>>>>>> 3b2acf76
 
-            if hasattr(self, 'l2') and self.l2 > 0:
-                g += p * self.l2
-
-<<<<<<< HEAD
-            if hasattr(self, 'maxnorm') and self.maxnorm > 0:
-                norms = T.sqrt(T.sum(T.sqr(p), axis=0))
-                desired = T.clip(norms, 0, self.maxnorm)
-                p = p * (desired / (1e-7 + norms))
-
-            new_grads.append(g)
         return new_grads
 
-=======
->>>>>>> 3b2acf76
 
 class SGD(Optimizer):
 
@@ -64,13 +37,9 @@
         self.__dict__.update(locals())
         self.iterations = shared_scalar(0)
 
-<<<<<<< HEAD
-    def get_updates(self, params, cost):
-        grads = self.get_gradients(cost, params)
-=======
     def get_updates(self, params, regularizers, constraints, cost):
         grads = self.get_gradients(cost, params, regularizers)
->>>>>>> 3b2acf76
+
         lr = self.lr * (1.0 / (1.0 + self.decay * self.iterations))
         updates = [(self.iterations, self.iterations+1.)]
 
@@ -83,12 +52,8 @@
                 new_p = p + self.momentum * v - lr * g
             else:
                 new_p = p + v
-<<<<<<< HEAD
-            updates.append((p, new_p))
-=======
 
             updates.append((p, c(new_p))) # apply constraints
->>>>>>> 3b2acf76
         return updates
 
 
@@ -97,13 +62,9 @@
     def __init__(self, lr=0.001, rho=0.9, epsilon=1e-6, *args, **kwargs):
         self.__dict__.update(locals())
 
-<<<<<<< HEAD
-    def get_updates(self, params, cost):
-        grads = self.get_gradients(cost, params)
-=======
     def get_updates(self, params, regularizers, constraints, cost):
         grads = self.get_gradients(cost, params, regularizers)
->>>>>>> 3b2acf76
+
         accumulators = [shared_zeros(p.get_value().shape) for p in params]
         updates = []
 
@@ -112,12 +73,9 @@
             updates.append((a, new_a))
 
             new_p = p - self.lr * g / T.sqrt(new_a + self.epsilon)
-<<<<<<< HEAD
-            updates.append((p, new_p))
-=======
+
             updates.append((p, c(new_p))) # apply constraints
             
->>>>>>> 3b2acf76
         return updates
 
 
@@ -126,13 +84,9 @@
     def __init__(self, lr=0.01, epsilon=1e-6, *args, **kwargs):
         self.__dict__.update(locals())
 
-<<<<<<< HEAD
-    def get_updates(self, params, cost):
-        grads = self.get_gradients(cost, params)
-=======
     def get_updates(self, params, regularizers, constraints, cost):
         grads = self.get_gradients(cost, params, regularizers)
->>>>>>> 3b2acf76
+
         accumulators = [shared_zeros(p.get_value().shape) for p in params]
         updates = []
 
@@ -141,11 +95,7 @@
             updates.append((a, new_a))
 
             new_p = p - self.lr * g / T.sqrt(new_a + self.epsilon)
-<<<<<<< HEAD
-            updates.append((p, new_p))
-=======
             updates.append((p, c(new_p))) # apply constraints
->>>>>>> 3b2acf76
         return updates
 
 
@@ -156,13 +106,9 @@
     def __init__(self, lr=1.0, rho=0.95, epsilon=1e-6, *args, **kwargs):
         self.__dict__.update(locals())
 
-<<<<<<< HEAD
-    def get_updates(self, params, cost):
-        grads = self.get_gradients(cost, params)
-=======
     def get_updates(self, params, regularizers, constraints, cost):
         grads = self.get_gradients(cost, params, regularizers)
->>>>>>> 3b2acf76
+
         accumulators = [shared_zeros(p.get_value().shape) for p in params]
         delta_accumulators = [shared_zeros(p.get_value().shape) for p in params]
         updates = []
@@ -175,11 +121,7 @@
             update = g * T.sqrt(d_a + self.epsilon) / T.sqrt(new_a + self.epsilon)
 
             new_p = p - self.lr * update
-<<<<<<< HEAD
-            updates.append((p, new_p))
-=======
             updates.append((p, c(new_p))) # apply constraints
->>>>>>> 3b2acf76
 
             # update delta_accumulator
             new_d_a = self.rho * d_a + (1 - self.rho) * update ** 2
@@ -197,13 +139,8 @@
         self.__dict__.update(locals())
         self.iterations = shared_scalar(0)
 
-<<<<<<< HEAD
-    def get_updates(self, params, cost):
-        grads = self.get_gradients(cost, params)
-=======
     def get_updates(self, params, regularizers, constraints, cost):
         grads = self.get_gradients(cost, params, regularizers)
->>>>>>> 3b2acf76
         updates = [(self.iterations, self.iterations+1.)]
 
         i = self.iterations
@@ -226,11 +163,8 @@
 
             updates.append((m, m_t))
             updates.append((v, v_t))
-<<<<<<< HEAD
-            updates.append((p, p_t))
-=======
+
             updates.append((p, c(p_t))) # apply constraints
->>>>>>> 3b2acf76
         return updates
 
 # aliases
